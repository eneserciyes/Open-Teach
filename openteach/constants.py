import os.path as path
import numpy as np

# VR detector
# Arm movement
WRIST_HOME_STATE = {
    "translation": [0, 0, 0],
    "rotation_matrix": [1, 0, 0, 0, 1, 0, 0, 0, -1],
}

# Joint Information
OCULUS_NUM_KEYPOINTS = 24
# VR_THUMB_BOUND_VERTICES = 8
VR_THUMB_BOUND_VERTICES = 4
GRIPPER_OPEN = -1.0
GRIPPER_CLOSE = 1.0

OCULUS_JOINTS = {
    "metacarpals": [2, 6, 9, 12, 15],
    "knuckles": [6, 9, 12, 16],
    "thumb": [2, 3, 4, 5, 19],
    "index": [6, 7, 8, 20],
    "middle": [9, 10, 11, 21],
    "ring": [12, 13, 14, 22],
    "pinky": [15, 16, 17, 18, 23],
}

OCULUS_VIEW_LIMITS = {
    "x_limits": [-0.04, 0.04],
    "y_limits": [-0.02, 0.25],
    "z_limits": [-0.04, 0.04],
}

VR_FREQ = 90
BIMANUAL_VR_FREQ = 90
LIBERO_FREQ = 20

# XELA Sensor parameters
XELA_FPS = 100
XELA_NUM_SENSORS = 18  # 3 in thumb 4 in other 3 fingers
XELA_PALM_NUM_SENSORS = 3
XELA_FINGERTIP_NUM_SENSORS = 4
XELA_FINGER_NUM_SENSORS = 11
XELA_PALM_NUM_TAXELS = 24
XELA_FINGERTIP_NUM_TAXELS = 30
XELA_FINGER_NUM_TAXELS = 16
XELA_NUM_TAXELS = 16
# Robot parameters

# Allegro
ALLEGRO_JOINTS_PER_FINGER = 4
ALLEGRO_JOINT_OFFSETS = {"index": 0, "middle": 4, "ring": 8, "thumb": 12}

# Kinova
KINOVA_VELOCITY_SCALING_FACTOR = 20
KINOVA_SIM_VELOCITY_SCALING_FACTOR = 1
KINOVA_SIM_VELOCITY_ROTATION_SCALING_FACTOR = 1
KINOVA_HOME_CARTESIAN_INFO = {
    "coords": [0.172573, -0.55799, 0.318008],
    "quaternions": [0.49172106, 0.48226532, -0.54746997, 0.4752969],
    "rotation_matrix": [0, 1, 0, 0, 0, -1, -1, 0, 0],
}

# Realsense Camera parameters
NUM_CAMS = 4
CAM_FPS = 30
CAM_FPS_SIM = 60
WIDTH = 1280
HEIGHT = 720
PROCESSING_PRESET = 1  # High accuracy post-processing mode
VISUAL_RESCALE_FACTOR = 2
VIZ_PORT_OFFSET = 500
DEPTH_PORT_OFFSET = 1000

# Calibration file paths
CALIBRATION_FILES_PATH = "calibration_files"
VR_THUMB_BOUNDS_PATH = path.join(CALIBRATION_FILES_PATH, "vr_thumb_bounds.npy")
VR_DISPLAY_THUMB_BOUNDS_PATH = path.join(
    CALIBRATION_FILES_PATH, "vr_thumb_plot_bounds.npy"
)
VR_2D_PLOT_SAVE_PATH = path.join(CALIBRATION_FILES_PATH, "oculus_hand_2d_plot.jpg")
XELA_PLOT_SAVE_PATH = path.join(CALIBRATION_FILES_PATH, "xela_plot.png")


# Data recording parameters - Images are recorded at CAM_FPS rate
IMAGE_RECORD_RESOLUTION = (640, 480)  # (1280, 720)
IMAGE_RECORD_RESOLUTION_SIM = (480, 480)
DEPTH_RECORD_FPS = 30
ALLEGRO_SAMPLE_OFFSET = 10  # For sampling states
SAMPLE_WRITER_FPS = 5

# Deployment
DEPLOY_REACH_THRESHOLD = 0.35
DEPLOY_FREQ = 10  # 90 #60 #3
POLICY_FREQ = 20

# RESOLUTION SPECIFIC parameters

ARM_HIGH_RESOLUTION = 1  #  for arm teleoperation
ARM_LOW_RESOLUTION = 0


ARM_TELEOP_CONT = 1
ARM_TELEOP_STOP = 0


# Bimanual Robot Constants

SCALE_FACTOR = 1000

RIGHT_ARM_IP = "192.168.86.230"  # For Right XArm
LEFT_ARM_IP = "192.168.86.216"  # For Left XArm

BIMANUAL_LEFT_HOME = [206, 0, 475, 3.142, 0, 0]
BIMANUAL_RIGHT_HOME = [206, 0, 475, 3.142, 0, 0]

ROBOT_HOME_POSE_AA = [206.0, -0.0, 475, 3.142, 0.0, 0.0]
ROBOT_HOME_JS = [0.072358, -0.95536, -0.040176, 0.661511, -0.032836, 1.616466, 0.047656]

############################# Stick Teleop #########################################
# VR_TCP_ADDRESS = "tcp://10.19.205.42:5555"
VR_TCP_HOST = "10.19.195.45"  # TODO: find this
VR_TCP_PORT = 5555
VR_CONTROLLER_TOPIC = b"oculus_controller"

# TODO: change these correctly
H_R_V = np.array(  # this is for vention table 230 arm
    [[1, 0, 0, 0], [0, 0, -1, 0], [0, -1, 0, 0], [0, 0, 0, 1]]
)

H_R_V_left = np.array(  # this is for vention table 230 arm
    [[1, 0, 0, 0], [0, 0, -1, 0], [0, -1, 0, 0], [0, 0, 0, 1]]
)

H_R_V_star = np.array(  # this is for Vention Franka setup
    [[-1, 0, 0, 0], [0, 0, 1, 0], [0, -1, 0, 0], [0, 0, 0, 1]]
)
H_R_V_star_left = np.array(  # this is for Vention Franka setup
    [[1, 0, 0, 0], [0, 0, 1, 0], [0, 1, 0, 0], [0, 0, 0, 1]]
)

# Robot workspace position limits in meters
x_min, x_max = 0.2, 0.65
y_min, y_max = -0.4, 0.4
<<<<<<< HEAD
z_min, z_max = 0.03, 0.7  # 232, 550
=======
z_min, z_max = 0.02, 0.7  # 232, 550
>>>>>>> 5b61e6e0
ROBOT_WORKSPACE_MIN = np.array([[x_min], [y_min], [z_min]])
ROBOT_WORKSPACE_MAX = np.array([[x_max], [y_max], [z_max]])
ROBOT_SERVO_MODE_STEP_LIMITS = np.array([-2, 2])
TRANSLATIONAL_POSE_VELOCITY_SCALE = 5
ROTATIONAL_POSE_VELOCITY_SCALE = 1
ROTATION_VELOCITY_LIMIT = 0.5
TRANSLATION_VELOCITY_LIMIT = 1

FRANKA_STEP_LIMITS = np.array([-0.1, 0.1])  # TODO: find this

FRANKA_HOME_JOINTS = [
    0.09162008114028396,
    -0.19826458111314524,
    -0.01990020486871322,
    -2.4732269941140346,
    -0.01307073642274261,
    2.30396583422025,
    0.8480939705504309,
]<|MERGE_RESOLUTION|>--- conflicted
+++ resolved
@@ -142,11 +142,7 @@
 # Robot workspace position limits in meters
 x_min, x_max = 0.2, 0.65
 y_min, y_max = -0.4, 0.4
-<<<<<<< HEAD
-z_min, z_max = 0.03, 0.7  # 232, 550
-=======
 z_min, z_max = 0.02, 0.7  # 232, 550
->>>>>>> 5b61e6e0
 ROBOT_WORKSPACE_MIN = np.array([[x_min], [y_min], [z_min]])
 ROBOT_WORKSPACE_MAX = np.array([[x_max], [y_max], [z_max]])
 ROBOT_SERVO_MODE_STEP_LIMITS = np.array([-2, 2])
